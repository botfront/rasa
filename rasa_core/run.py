--- conflicted
+++ resolved
@@ -81,29 +81,18 @@
         channel_doc_link = "facebook-messenger"
     elif channel == "slack":
         channel_doc_link = "slack"
-<<<<<<< HEAD
     elif channel == "telegram":
         channel_doc_link = "telegram"
     else:
         channel_doc_link = ""
 
     raise Exception("To use the {} input channel, you need to "
-=======
-    else:
-        channel_doc_link = ""
-
-    raise Exception("To use the slack input channel, you need to "
->>>>>>> 7e9066c8
                     "pass a credentials file using '--credentials'. "
                     "The argument should be a file path pointing to"
                     "a yml file containing the {} authentication"
                     "information. Details in the docs: "
                     "https://core.rasa.ai/connectors.html#{}-setup".
-<<<<<<< HEAD
                     format(channel, channel, channel_doc_link))
-=======
-                    format(channel, channel_doc_link))
->>>>>>> 7e9066c8
 
 
 def _create_external_channel(channel, port, credentials_file):
@@ -120,17 +109,14 @@
         input_blueprint = SlackInput(
             credentials.get("slack_token"),
             credentials.get("slack_channel"))
-<<<<<<< HEAD
     elif channel == "telegram":
         input_blueprint = TelegramInput(
             credentials.get("access_token"),
             credentials.get("verify"),
             credentials.get("webhook_url"))
-=======
     else:
-        Exception("This script currently only supports the facebook "
-                  "and slack connectors.")
->>>>>>> 7e9066c8
+        Exception("This script currently only supports the facebook,"
+                  ", telegram and slack connectors.")
 
     return HttpInputChannel(port, None, input_blueprint)
 
@@ -138,11 +124,7 @@
 def create_input_channel(channel, port, credentials_file):
     """Instantiate the chosen input channel."""
 
-<<<<<<< HEAD
     if channel == "facebook" or "slack" or "telegram":
-=======
-    if channel == "facebook" or channel == "slack":
->>>>>>> 7e9066c8
         return _create_external_channel(channel, port, credentials_file)
     elif channel == "cmdline":
         return ConsoleInputChannel()

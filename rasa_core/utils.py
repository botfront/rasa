--- conflicted
+++ resolved
@@ -352,7 +352,6 @@
                 "Stopping to serve forever.")
 
 
-<<<<<<< HEAD
 def bool_arg(name, default=True):
     # type: ( Text, bool) -> bool
     """Return a passed boolean argument of the request or a default.
@@ -362,7 +361,8 @@
     from flask import request
 
     return request.args.get(name, str(default)).lower() == 'true'
-=======
+
+
 def extract_args(kwargs,   # type: Dict[Text, Any]
                  keys_to_extract  # type: Set[Text]
                  ):
@@ -379,5 +379,4 @@
         else:
             remaining[k] = v
 
-    return extracted, remaining
->>>>>>> 15b1ec04
+    return extracted, remaining
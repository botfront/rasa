import zlib

import base64
import json
import logging
import os
from tqdm import tqdm
from typing import Optional, Any, Dict, List, Text

import rasa.utils.io

from rasa.core import utils
from rasa.core.domain import Domain
from rasa.core.events import ActionExecuted
from rasa.core.featurizers import TrackerFeaturizer, MaxHistoryTrackerFeaturizer
from rasa.core.policies.policy import Policy
from rasa.core.trackers import DialogueStateTracker
from rasa.utils.common import is_logging_disabled
from rasa.core.constants import MEMOIZATION_POLICY_PRIORITY

logger = logging.getLogger(__name__)


class MemoizationPolicy(Policy):
    """The policy that remembers exact examples of
        `max_history` turns from training stories.

        Since `slots` that are set some time in the past are
        preserved in all future feature vectors until they are set
        to None, this policy implicitly remembers and most importantly
        recalls examples in the context of the current dialogue
        longer than `max_history`.

        This policy is not supposed to be the only policy in an ensemble,
        it is optimized for precision and not recall.
        It should get a 100% precision because it emits probabilities of 1.1
        along it's predictions, which makes every mistake fatal as
        no other policy can overrule it.

        If it is needed to recall turns from training dialogues where
        some slots might not be set during prediction time, and there are
        training stories for this, use AugmentedMemoizationPolicy.
    """

    ENABLE_FEATURE_STRING_COMPRESSION = True

    SUPPORTS_ONLINE_TRAINING = True

    USE_NLU_CONFIDENCE_AS_SCORE = False

    defaults = {"priority": 2, "max_history": None, "lookup": {}}

    @staticmethod
    def _standard_featurizer(max_history=None):
        # Memoization policy always uses MaxHistoryTrackerFeaturizer
        # without state_featurizer
        return MaxHistoryTrackerFeaturizer(
            state_featurizer=None,
            max_history=max_history,
            use_intent_probabilities=False,
        )

    def __init__(
        self,
        config: Optional[Dict[Text, Any]] = None,
        featurizer: Optional[TrackerFeaturizer] = None,
<<<<<<< HEAD
        **kwargs
=======
        priority: int = MEMOIZATION_POLICY_PRIORITY,
        max_history: Optional[int] = None,
        lookup: Optional[Dict] = None,
>>>>>>> 0cfa6731
    ) -> None:

        if config is None:
            config = {}
        config.update(kwargs)

        if not featurizer:
            max_history = config.get("max_history")
            if max_history is None:
                max_history = self.defaults.get("max_history")
            featurizer = self._standard_featurizer(max_history)

        super(MemoizationPolicy, self).__init__(config, featurizer)

        self.max_history = self.featurizer.max_history
        self.is_enabled = True

    def toggle(self, activate: bool) -> None:
        self.is_enabled = activate

    def _add_states_to_lookup(
        self, trackers_as_states, trackers_as_actions, domain, online=False
    ):
        """Add states to lookup dict"""
        if not trackers_as_states:
            return

        assert len(trackers_as_states[0]) == self.max_history, (
            "Trying to mem featurized data with {} historic turns. Expected: "
            "{}".format(len(trackers_as_states[0]), self.max_history)
        )

        assert len(trackers_as_actions[0]) == 1, (
            "The second dimension of trackers_as_action should be 1, "
            "instead of {}".format(len(trackers_as_actions[0]))
        )

        ambiguous_feature_keys = set()

        pbar = tqdm(
            zip(trackers_as_states, trackers_as_actions),
            desc="Processed actions",
            disable=is_logging_disabled(),
        )
        for states, actions in pbar:
            action = actions[0]

            feature_key = self._create_feature_key(states)
            feature_item = domain.index_for_action(action)

            if feature_key not in ambiguous_feature_keys:
                if feature_key in self.lookup.keys():
                    if self.lookup[feature_key] != feature_item:
                        if online:
                            logger.info(
                                "Original stories are "
                                "different for {} -- {}\n"
                                "Memorized the new ones for "
                                "now. Delete contradicting "
                                "examples after exporting "
                                "the new stories."
                                "".format(states, action)
                            )
                            self.lookup[feature_key] = feature_item
                        else:
                            # delete contradicting example created by
                            # partial history augmentation from memory
                            ambiguous_feature_keys.add(feature_key)
                            del self.lookup[feature_key]
                else:
                    self.lookup[feature_key] = feature_item
            pbar.set_postfix({"# examples": "{:d}".format(len(self.lookup))})

    def _create_feature_key(self, states):
        feature_str = json.dumps(states, sort_keys=True).replace('"', "")
        if self.ENABLE_FEATURE_STRING_COMPRESSION:
            compressed = zlib.compress(bytes(feature_str, "utf-8"))
            return base64.b64encode(compressed).decode("utf-8")
        else:
            return feature_str

    def train(
        self,
        training_trackers: List[DialogueStateTracker],
        domain: Domain,
        **kwargs: Any
    ) -> None:
        """Trains the policy on given training trackers."""
        self.lookup = {}
        # only considers original trackers (no augmented ones)
        training_trackers = [
            t
            for t in training_trackers
            if not hasattr(t, "is_augmented") or not t.is_augmented
        ]
        (
            trackers_as_states,
            trackers_as_actions,
        ) = self.featurizer.training_states_and_actions(training_trackers, domain)
        self._add_states_to_lookup(trackers_as_states, trackers_as_actions, domain)
        logger.debug("Memorized {} unique examples.".format(len(self.lookup)))

    def continue_training(
        self,
        training_trackers: List[DialogueStateTracker],
        domain: Domain,
        **kwargs: Any
    ) -> None:

        # add only the last tracker, because it is the only new one
        (
            trackers_as_states,
            trackers_as_actions,
        ) = self.featurizer.training_states_and_actions(training_trackers[-1:], domain)
        self._add_states_to_lookup(trackers_as_states, trackers_as_actions, domain)

    def _recall_states(self, states: List[Dict[Text, float]]) -> Optional[int]:

        return self.lookup.get(self._create_feature_key(states))

    def recall(
        self,
        states: List[Dict[Text, float]],
        tracker: DialogueStateTracker,
        domain: Domain,
    ) -> Optional[int]:

        return self._recall_states(states)

    def predict_action_probabilities(
        self, tracker: DialogueStateTracker, domain: Domain
    ) -> List[float]:
        """Predicts the next action the bot should take
            after seeing the tracker.

            Returns the list of probabilities for the next actions.
            If memorized action was found returns 1.1 for its index,
            else returns 0.0 for all actions."""
        result = [0.0] * domain.num_actions

        if not self.is_enabled:
            return result

        tracker_as_states = self.featurizer.prediction_states([tracker], domain)
        states = tracker_as_states[0]
        logger.debug("Current tracker state {}".format(states))
        recalled = self.recall(states, tracker, domain)
        if recalled is not None:
            logger.debug("There is a memorised next action '{}'".format(recalled))

            if self.USE_NLU_CONFIDENCE_AS_SCORE:
                # the memoization will use the confidence of NLU on the latest
                # user message to set the confidence of the action
                score = tracker.latest_message.intent.get("confidence", 1.0)
            else:
                score = 1.0

            result[recalled] = score
        else:
            logger.debug("There is no memorised next action")

        return result

    def persist(self, path: Text) -> None:

        self.featurizer.persist(path)

        memorized_file = os.path.join(path, "memorized_turns.json")
        rasa.utils.io.create_directory_for_file(memorized_file)
        utils.dump_obj_as_json_to_file(memorized_file, self.config)

    @classmethod
    def load(cls, path: Text) -> "MemoizationPolicy":

        featurizer = TrackerFeaturizer.load(path)
        memorized_file = os.path.join(path, "memorized_turns.json")
        if os.path.isfile(memorized_file):
            data = json.loads(rasa.utils.io.read_file(memorized_file))
            return cls(config=data, featurizer=featurizer)
        else:
            logger.info(
                "Couldn't load memoization for policy. "
                "File '{}' doesn't exist. Falling back to empty "
                "turn memory.".format(memorized_file)
            )
            return cls()


class AugmentedMemoizationPolicy(MemoizationPolicy):
    """The policy that remembers examples from training stories
        for `max_history` turns.

        If it is needed to recall turns from training dialogues
        where some slots might not be set during prediction time,
        add relevant stories without such slots to training data.
        E.g. reminder stories.

        Since `slots` that are set some time in the past are
        preserved in all future feature vectors until they are set
        to None, this policy has a capability to recall the turns
        up to `max_history` from training stories during prediction
        even if additional slots were filled in the past
        for current dialogue.
    """

    @staticmethod
    def _back_to_the_future_again(tracker):
        """Send Marty to the past to get
            the new featurization for the future"""

        idx_of_first_action = None
        idx_of_second_action = None

        # we need to find second executed action
        for e_i, event in enumerate(tracker.applied_events()):
            # find second ActionExecuted
            if isinstance(event, ActionExecuted):
                if idx_of_first_action is None:
                    idx_of_first_action = e_i
                else:
                    idx_of_second_action = e_i
                    break

        if idx_of_second_action is None:
            return None
        # make second ActionExecuted the first one
        events = tracker.applied_events()[idx_of_second_action:]
        if not events:
            return None

        mcfly_tracker = tracker.init_copy()
        for e in events:
            mcfly_tracker.update(e)

        return mcfly_tracker

    def _recall_using_delorean(self, old_states, tracker, domain):
        """Recursively go to the past to correctly forget slots,
            and then back to the future to recall."""

        logger.debug("Launch DeLorean...")
        mcfly_tracker = self._back_to_the_future_again(tracker)
        while mcfly_tracker is not None:
            tracker_as_states = self.featurizer.prediction_states(
                [mcfly_tracker], domain
            )
            states = tracker_as_states[0]

            if old_states != states:
                # check if we like new futures
                memorised = self._recall_states(states)
                if memorised is not None:
                    logger.debug("Current tracker state {}".format(states))
                    return memorised
                old_states = states

            # go back again
            mcfly_tracker = self._back_to_the_future_again(mcfly_tracker)

        # No match found
        logger.debug("Current tracker state {}".format(old_states))
        return None

    def recall(
        self,
        states: List[Dict[Text, float]],
        tracker: DialogueStateTracker,
        domain: Domain,
    ) -> Optional[int]:

        recalled = self._recall_states(states)
        if recalled is None:
            # let's try a different method to recall that tracker
            return self._recall_using_delorean(states, tracker, domain)
        else:
            return recalled<|MERGE_RESOLUTION|>--- conflicted
+++ resolved
@@ -48,7 +48,7 @@
 
     USE_NLU_CONFIDENCE_AS_SCORE = False
 
-    defaults = {"priority": 2, "max_history": None, "lookup": {}}
+    defaults = {"priority": MEMOIZATION_POLICY_PRIORITY, "max_history": None, "lookup": {}}
 
     @staticmethod
     def _standard_featurizer(max_history=None):
@@ -64,13 +64,8 @@
         self,
         config: Optional[Dict[Text, Any]] = None,
         featurizer: Optional[TrackerFeaturizer] = None,
-<<<<<<< HEAD
+        lookup: Optional[Dict] = None,
         **kwargs
-=======
-        priority: int = MEMOIZATION_POLICY_PRIORITY,
-        max_history: Optional[int] = None,
-        lookup: Optional[Dict] = None,
->>>>>>> 0cfa6731
     ) -> None:
 
         if config is None:

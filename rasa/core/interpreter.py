--- conflicted
+++ resolved
@@ -53,7 +53,6 @@
 
         if isinstance(obj, NaturalLanguageInterpreter):
             return obj
-<<<<<<< HEAD
         elif isinstance(obj, str) and os.path.exists(obj):
             return RasaNLUInterpreter(model_directory=obj)
         elif isinstance(obj, str) and not os.path.exists(obj):
@@ -64,28 +63,6 @@
             return RegexInterpreter()
         else:
             return _create_from_endpoint_config(obj)
-=======
-
-        if not isinstance(obj, str):
-            if obj is not None:
-                warnings.warn(
-                    "Tried to create NLU interpreter "
-                    f"from '{obj}', which is not possible. "
-                    "Using RegexInterpreter instead."
-                )
-            return RegexInterpreter()
-
-        if endpoint is None:
-            if not os.path.exists(obj):
-                logger.warning(
-                    f"No local NLU model '{obj}' found. Using RegexInterpreter instead."
-                )
-                return RegexInterpreter()
-            else:
-                return RasaNLUInterpreter(model_directory=obj)
-
-        return RasaNLUHttpInterpreter(endpoint)
->>>>>>> 57c36329
 
 
 class RegexInterpreter(NaturalLanguageInterpreter):
@@ -130,19 +107,11 @@
                     f"(instead parser found '{type(parsed_entities)}')"
                 )
         except Exception as e:
-<<<<<<< HEAD
-            logger.warning(
+            warnings.warn(
                 f"Invalid to parse arguments in line "
                 f"'{user_input}'. Failed to decode parameters "
                 f"as a json object. Make sure the intent "
                 f"is followed by a proper json object. "
-=======
-            warnings.warn(
-                "Invalid to parse arguments in line "
-                f"'{user_input}'. Failed to decode parameters "
-                "as a json object. Make sure the intent "
-                "is followed by a proper json object. "
->>>>>>> 57c36329
                 f"Error: {e}"
             )
             return []
@@ -155,17 +124,10 @@
         try:
             return float(confidence_str.strip()[1:])
         except Exception as e:
-<<<<<<< HEAD
-            logger.warning(
+            warnings.warn(
                 f"Invalid to parse confidence value in line "
                 f"'{confidence_str}'. Make sure the intent confidence is an "
                 f"@ followed by a decimal number. "
-=======
-            warnings.warn(
-                "Invalid to parse confidence value in line "
-                "'{confidence_str}'. Make sure the intent confidence is an "
-                "@ followed by a decimal number. "
->>>>>>> 57c36329
                 f"Error: {e}"
             )
             return 0.0

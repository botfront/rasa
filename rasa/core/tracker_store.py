import contextlib
import warnings
import json
import logging
import os
import pickle
import typing
import warnings
from datetime import datetime, timezone
from typing import Iterator, Optional, Text, Iterable, Union, Dict, Callable

import itertools
from boto3.dynamodb.conditions import Key

# noinspection PyPep8Naming
from time import sleep

from rasa.core.actions.action import ACTION_LISTEN_NAME
from rasa.core.brokers.broker import EventBroker
from rasa.core.conversation import Dialogue
from rasa.core.domain import Domain
from rasa.core.trackers import ActionExecuted, DialogueStateTracker, EventVerbosity
from rasa.core.utils import replace_floats_with_decimals
from rasa.utils.common import class_from_module_path
from rasa.utils.endpoints import EndpointConfig

if typing.TYPE_CHECKING:
    from sqlalchemy.engine.url import URL
    from sqlalchemy.engine.base import Engine
    from sqlalchemy.orm import Session
    import boto3

logger = logging.getLogger(__name__)


class TrackerStore:
    """Class to hold all of the TrackerStore classes"""

    def __init__(
        self, domain: Optional[Domain], event_broker: Optional[EventBroker] = None
    ) -> None:
        self.domain = domain
        self.event_broker = event_broker
        self.max_event_history = None

    @staticmethod
    def create(
        obj: Union["TrackerStore", EndpointConfig, None],
        domain: Optional[Domain] = None,
        event_broker: Optional[EventBroker] = None,
    ) -> "TrackerStore":
        """Factory to create a generator."""

        if isinstance(obj, TrackerStore):
            return obj
        else:
            return _create_from_endpoint_config(obj, domain, event_broker)

    @staticmethod
    def create_tracker_store(
        domain: Domain,
        store: Optional[EndpointConfig] = None,
        event_broker: Optional[EventBroker] = None,
    ) -> "TrackerStore":
        """Returns the tracker_store type"""

<<<<<<< HEAD
        warnings.warn(
            "Deprecated, use `TrackerStore.create` instead. "
            "The `create_tracker_store` function will be removed.",
            DeprecationWarning,
            stacklevel=2,
        )
=======
        Returns:
            custom_tracker: a tracker store from a specified database
            InMemoryTrackerStore: only used if no other tracker store is configured
        """
        custom_tracker = None
        try:
            custom_tracker = class_from_module_path(store.type)
        except (AttributeError, ImportError):
            warnings.warn(
                f"Store type '{store.type}' not found. "
                "Using InMemoryTrackerStore instead"
            )
>>>>>>> 57c36329

        return TrackerStore.create(store, domain, event_broker)

    def get_or_create_tracker(
        self, sender_id: Text, max_event_history: Optional[int] = None
    ) -> "DialogueStateTracker":
        """Returns tracker or creates one if the retrieval returns None"""
        tracker = self.retrieve(sender_id)
        self.max_event_history = max_event_history
        if tracker is None:
            tracker = self.create_tracker(sender_id)
        return tracker

    def init_tracker(self, sender_id: Text) -> "DialogueStateTracker":
        """Returns a Dialogue State Tracker"""
        return DialogueStateTracker(
            sender_id,
            self.domain.slots if self.domain else None,
            max_event_history=self.max_event_history,
        )

    def create_tracker(
        self, sender_id: Text, append_action_listen: bool = True
    ) -> DialogueStateTracker:
        """Creates a new tracker for the sender_id.

        The tracker is initially listening."""

        tracker = self.init_tracker(sender_id)
        if tracker:
            if append_action_listen:
                tracker.update(ActionExecuted(ACTION_LISTEN_NAME))
            self.save(tracker)
        return tracker

    def save(self, tracker):
        """Save method that will be overridden by specific tracker"""
        raise NotImplementedError()

    def retrieve(self, sender_id: Text) -> Optional[DialogueStateTracker]:
        """Retrieve method that will be overridden by specific tracker"""
        raise NotImplementedError()

    def stream_events(self, tracker: DialogueStateTracker) -> None:
        """Streams events to a message broker"""
        offset = self.number_of_existing_events(tracker.sender_id)
        evts = tracker.events
        for evt in list(itertools.islice(evts, offset, len(evts))):
            body = {"sender_id": tracker.sender_id}
            body.update(evt.as_dict())
            self.event_broker.publish(body)

    def number_of_existing_events(self, sender_id: Text) -> int:
        """Return number of stored events for a given sender id."""
        old_tracker = self.retrieve(sender_id)
        return len(old_tracker.events) if old_tracker else 0

    def keys(self) -> Iterable[Text]:
        """Returns the set of values for the tracker store's primary key"""
        raise NotImplementedError()

    @staticmethod
    def serialise_tracker(tracker: DialogueStateTracker) -> Text:
        """Serializes the tracker, returns representation of the tracker."""
        dialogue = tracker.as_dialogue()

        return json.dumps(dialogue.as_dict())

    @staticmethod
    def _deserialise_dialogue_from_pickle(
        sender_id: Text, serialised_tracker: bytes
    ) -> Dialogue:

        logger.warning(
<<<<<<< HEAD
            f"DEPRECATION warning: Found pickled tracker for "
            f"conversation ID '{sender_id}'. Deserialization of pickled "
=======
            f"Found pickled tracker for "
            f"conversation ID '{sender_id}'. Deserialisation of pickled "
>>>>>>> 57c36329
            f"trackers will be deprecated in version 2.0. Rasa will perform any "
            f"future save operations of this tracker using json serialisation."
        )
        return pickle.loads(serialised_tracker)

    def deserialise_tracker(
        self, sender_id: Text, serialised_tracker: Union[Text, bytes]
    ) -> Optional[DialogueStateTracker]:
        """Deserializes the tracker and returns it."""

        tracker = self.init_tracker(sender_id)
        if not tracker:
            return None

        try:
            dialogue = Dialogue.from_parameters(json.loads(serialised_tracker))
        except UnicodeDecodeError:
            dialogue = self._deserialise_dialogue_from_pickle(
                sender_id, serialised_tracker
            )

        tracker.recreate_from_dialogue(dialogue)

        return tracker


class InMemoryTrackerStore(TrackerStore):
    """Stores conversation history in memory"""

    def __init__(
        self, domain: Domain, event_broker: Optional[EventBroker] = None
    ) -> None:
        self.store = {}
        super().__init__(domain, event_broker)

    def save(self, tracker: DialogueStateTracker) -> None:
        """Updates and saves the current conversation state"""
        if self.event_broker:
            self.stream_events(tracker)
        serialised = InMemoryTrackerStore.serialise_tracker(tracker)
        self.store[tracker.sender_id] = serialised

    def retrieve(self, sender_id: Text) -> Optional[DialogueStateTracker]:
        """
        Args:
            sender_id: the message owner ID

        Returns:
            DialogueStateTracker
        """
        if sender_id in self.store:
            logger.debug(f"Recreating tracker for id '{sender_id}'")
            return self.deserialise_tracker(sender_id, self.store[sender_id])
        else:
            logger.debug(f"Creating a new tracker for id '{sender_id}'.")
            return None

    def keys(self) -> Iterable[Text]:
        """Returns sender_ids of the Tracker Store in memory"""
        return self.store.keys()


class RedisTrackerStore(TrackerStore):
    """Stores conversation history in Redis"""

    def __init__(
        self,
        domain,
        host="localhost",
        port=6379,
        db=0,
        password: Optional[Text] = None,
        event_broker: Optional[EventBroker] = None,
        record_exp: Optional[float] = None,
        use_ssl: bool = False,
    ):

        import redis

        self.red = redis.StrictRedis(
            host=host, port=port, db=db, password=password, ssl=use_ssl
        )
        self.record_exp = record_exp
        super().__init__(domain, event_broker)

    def save(self, tracker, timeout=None):
        """Saves the current conversation state"""
        if self.event_broker:
            self.stream_events(tracker)

        if not timeout and self.record_exp:
            timeout = self.record_exp

        serialised_tracker = self.serialise_tracker(tracker)
        self.red.set(tracker.sender_id, serialised_tracker, ex=timeout)

    def retrieve(self, sender_id):
        """
        Args:
            sender_id: the message owner ID

        Returns:
            DialogueStateTracker
        """
        stored = self.red.get(sender_id)
        if stored is not None:
            return self.deserialise_tracker(sender_id, stored)
        else:
            return None

    def keys(self) -> Iterable[Text]:
        """Returns keys of the Redis Tracker Store"""
        return self.red.keys()


class DynamoTrackerStore(TrackerStore):
    """Stores conversation history in DynamoDB"""

    def __init__(
        self,
        domain: Domain,
        table_name: Text = "states",
        region: Text = "us-east-1",
        event_broker: Optional[EndpointConfig] = None,
    ):
        """
        Args:
            domain:
            table_name: The name of the DynamoDb table, does not
                need to be present a priori.
            event_broker:
        """
        import boto3

        self.client = boto3.client("dynamodb", region_name=region)
        self.region = region
        self.table_name = table_name
        self.db = self.get_or_create_table(table_name)
        super().__init__(domain, event_broker)

    def get_or_create_table(
        self, table_name: Text
    ) -> "boto3.resources.factory.dynamodb.Table":
        """Returns table or creates one if the table name is not in the table list"""
        import boto3

        dynamo = boto3.resource("dynamodb", region_name=self.region)
        if self.table_name not in self.client.list_tables()["TableNames"]:
            table = dynamo.create_table(
                TableName=self.table_name,
                KeySchema=[
                    {"AttributeName": "sender_id", "KeyType": "HASH"},
                    {"AttributeName": "session_date", "KeyType": "RANGE"},
                ],
                AttributeDefinitions=[
                    {"AttributeName": "sender_id", "AttributeType": "S"},
                    {"AttributeName": "session_date", "AttributeType": "N"},
                ],
                ProvisionedThroughput={"ReadCapacityUnits": 5, "WriteCapacityUnits": 5},
            )

            # Wait until the table exists.
            table.meta.client.get_waiter("table_exists").wait(TableName=table_name)
        return dynamo.Table(table_name)

    def save(self, tracker):
        """Saves the current conversation state"""
        if self.event_broker:
            self.stream_events(tracker)
        self.db.put_item(Item=self.serialise_tracker(tracker))

    def serialise_tracker(self, tracker: "DialogueStateTracker") -> Dict:
        """Serializes the tracker, returns object with decimal types"""
        d = tracker.as_dialogue().as_dict()
        d.update(
            {
                "sender_id": tracker.sender_id,
                "session_date": int(datetime.now(tz=timezone.utc).timestamp()),
            }
        )
        return replace_floats_with_decimals(d)

    def retrieve(self, sender_id: Text) -> Optional[DialogueStateTracker]:
        """Create a tracker from all previously stored events."""

        # Retrieve dialogues for a sender_id in reverse chronological order based on
        # the session_date sort key
        dialogues = self.db.query(
            KeyConditionExpression=Key("sender_id").eq(sender_id),
            Limit=1,
            ScanIndexForward=False,
        )["Items"]
        if dialogues:
            return DialogueStateTracker.from_dict(
                sender_id, dialogues[0].get("events"), self.domain.slots
            )
        else:
            return None

    def keys(self) -> Iterable[Text]:
        """Returns sender_ids of the DynamoTrackerStore"""
        return [
            i["sender_id"]
            for i in self.db.scan(ProjectionExpression="sender_id")["Items"]
        ]


class MongoTrackerStore(TrackerStore):
    """
    Stores conversation history in Mongo

    Property methods:
        conversations: returns the current conversation
    """

    def __init__(
        self,
        domain: Domain,
        host: Optional[Text] = "mongodb://localhost:27017",
        db: Optional[Text] = "rasa",
        username: Optional[Text] = None,
        password: Optional[Text] = None,
        auth_source: Optional[Text] = "admin",
        collection: Optional[Text] = "conversations",
        event_broker: Optional[EventChannel] = None,
    ):
        from pymongo.database import Database
        from pymongo import MongoClient

        self.client = MongoClient(
            host,
            username=username,
            password=password,
            authSource=auth_source,
            # delay connect until process forking is done
            connect=False,
        )

        self.db = Database(self.client, db)
        self.collection = collection
        super().__init__(domain, event_broker)

        self._ensure_indices()

    @property
    def conversations(self):
        """Returns the current conversation"""
        return self.db[self.collection]

    def _ensure_indices(self):
        """Create an index on the sender_id"""
        self.conversations.create_index("sender_id")

    def save(self, tracker, timeout=None):
        """Saves the current conversation state"""
        if self.event_broker:
            self.stream_events(tracker)

        state = tracker.current_state(EventVerbosity.ALL)

        self.conversations.update_one(
            {"sender_id": tracker.sender_id}, {"$set": state}, upsert=True
        )

    def retrieve(self, sender_id):
        """
        Args:
            sender_id: the message owner ID

        Returns:
            `DialogueStateTracker`
        """
        stored = self.conversations.find_one({"sender_id": sender_id})

        # look for conversations which have used an `int` sender_id in the past
        # and update them.
        if stored is None and sender_id.isdigit():
            from pymongo import ReturnDocument

            stored = self.conversations.find_one_and_update(
                {"sender_id": int(sender_id)},
                {"$set": {"sender_id": str(sender_id)}},
                return_document=ReturnDocument.AFTER,
            )

        if stored is not None:
            return DialogueStateTracker.from_dict(
                sender_id, stored.get("events"), self.domain.slots
            )
        else:
            return None

    def keys(self) -> Iterable[Text]:
        """Returns sender_ids of the Mongo Tracker Store"""
        return [c["sender_id"] for c in self.conversations.find()]


class SQLTrackerStore(TrackerStore):
    """Store which can save and retrieve trackers from an SQL database."""

    from sqlalchemy.ext.declarative import declarative_base

    Base = declarative_base()

    class SQLEvent(Base):
        """Represents an event in the SQL Tracker Store"""

        from sqlalchemy import Column, Integer, String, Float, Text

        __tablename__ = "events"

        id = Column(Integer, primary_key=True)
        sender_id = Column(String(255), nullable=False, index=True)
        type_name = Column(String(255), nullable=False)
        timestamp = Column(Float)
        intent_name = Column(String(255))
        action_name = Column(String(255))
        data = Column(Text)

    def __init__(
        self,
        domain: Optional[Domain] = None,
        dialect: Text = "sqlite",
        host: Optional[Text] = None,
        port: Optional[int] = None,
        db: Text = "rasa.db",
        username: Text = None,
        password: Text = None,
        event_broker: Optional[EventBroker] = None,
        login_db: Optional[Text] = None,
        query: Optional[Dict] = None,
    ) -> None:
        from sqlalchemy.orm import sessionmaker
        from sqlalchemy import create_engine
        import sqlalchemy.exc

        engine_url = self.get_db_url(
            dialect, host, port, db, username, password, login_db, query
        )
        logger.debug(f"Attempting to connect to database via '{repr(engine_url)}'.")

        # Database might take a while to come up
        while True:
            try:
                # pool_size and max_overflow can be set to control the number of
                # connections that are kept in the connection pool. Not available
                # for SQLite, and only  tested for postgresql. See
                # https://docs.sqlalchemy.org/en/13/core/pooling.html#sqlalchemy.pool.QueuePool
                if dialect == "postgresql":
                    self.engine = create_engine(
                        engine_url,
                        pool_size=int(os.environ.get("SQL_POOL_SIZE", "50")),
                        max_overflow=int(os.environ.get("SQL_MAX_OVERFLOW", "100")),
                    )
                else:
                    self.engine = create_engine(engine_url)

                # if `login_db` has been provided, use current channel with
                # that database to create working database `db`
                if login_db:
                    self._create_database_and_update_engine(db, engine_url)

                try:
                    self.Base.metadata.create_all(self.engine)
                except (
                    sqlalchemy.exc.OperationalError,
                    sqlalchemy.exc.ProgrammingError,
                ) as e:
                    # Several Rasa services started in parallel may attempt to
                    # create tables at the same time. That is okay so long as
                    # the first services finishes the table creation.
                    logger.error(f"Could not create tables: {e}")

                self.sessionmaker = sessionmaker(bind=self.engine)
                break
            except (
                sqlalchemy.exc.OperationalError,
                sqlalchemy.exc.IntegrityError,
            ) as error:

                logger.warning(error)
                sleep(5)

        logger.debug(f"Connection to SQL database '{db}' successful.")

        super().__init__(domain, event_broker)

    @staticmethod
    def get_db_url(
        dialect: Text = "sqlite",
        host: Optional[Text] = None,
        port: Optional[int] = None,
        db: Text = "rasa.db",
        username: Text = None,
        password: Text = None,
        login_db: Optional[Text] = None,
        query: Optional[Dict] = None,
    ) -> Union[Text, "URL"]:
        """Builds an SQLAlchemy `URL` object representing the parameters needed
        to connect to an SQL database.

        Args:
            dialect: SQL database type.
            host: Database network host.
            port: Database network port.
            db: Database name.
            username: User name to use when connecting to the database.
            password: Password for database user.
            login_db: Alternative database name to which initially connect, and create
                the database specified by `db` (PostgreSQL only).
            query: Dictionary of options to be passed to the dialect and/or the
                DBAPI upon connect.

        Returns:
            URL ready to be used with an SQLAlchemy `Engine` object.

        """
        from urllib.parse import urlsplit
        from sqlalchemy.engine.url import URL

        # Users might specify a url in the host
        parsed = urlsplit(host or "")
        if parsed.scheme:
            return host

        if host:
            # add fake scheme to properly parse components
            parsed = urlsplit("schema://" + host)

            # users might include the port in the url
            port = parsed.port or port
            host = parsed.hostname or host

        return URL(
            dialect,
            username,
            password,
            host,
            port,
            database=login_db if login_db else db,
            query=query,
        )

    def _create_database_and_update_engine(self, db: Text, engine_url: "URL"):
        """Create databse `db` and update engine to reflect the updated `engine_url`."""

        from sqlalchemy import create_engine

        self._create_database(self.engine, db)
        engine_url.database = db
        self.engine = create_engine(engine_url)

    @staticmethod
    def _create_database(engine: "Engine", db: Text):
        """Create database `db` on `engine` if it does not exist."""

        import psycopg2

        conn = engine.connect()

        cursor = conn.connection.cursor()
        cursor.execute("COMMIT")
        cursor.execute(f"SELECT 1 FROM pg_catalog.pg_database WHERE datname = '{db}'")
        exists = cursor.fetchone()
        if not exists:
            try:
                cursor.execute(f"CREATE DATABASE {db}")
            except psycopg2.IntegrityError as e:
                logger.error(f"Could not create database '{db}': {e}")

        cursor.close()
        conn.close()

    @contextlib.contextmanager
    def session_scope(self):
        """Provide a transactional scope around a series of operations."""
        session = self.sessionmaker()
        try:
            yield session
        finally:
            session.close()

    def keys(self) -> Iterable[Text]:
        """Returns sender_ids of the SQLTrackerStore"""
        with self.session_scope() as session:
            sender_ids = session.query(self.SQLEvent.sender_id).distinct().all()
            return [sender_id for (sender_id,) in sender_ids]

    def retrieve(self, sender_id: Text) -> Optional[DialogueStateTracker]:
        """Create a tracker from all previously stored events."""

        with self.session_scope() as session:
            query = session.query(self.SQLEvent)
            result = (
                query.filter_by(sender_id=sender_id)
                .order_by(self.SQLEvent.timestamp)
                .all()
            )

            events = [json.loads(event.data) for event in result]

            if self.domain and len(events) > 0:
                logger.debug(f"Recreating tracker from sender id '{sender_id}'")
                return DialogueStateTracker.from_dict(
                    sender_id, events, self.domain.slots
                )
            else:
                logger.debug(
                    f"Can't retrieve tracker matching "
                    f"sender id '{sender_id}' from SQL storage. "
                    f"Returning `None` instead."
                )
                return None

    def save(self, tracker: DialogueStateTracker) -> None:
        """Update database with events from the current conversation."""

        if self.event_broker:
            self.stream_events(tracker)

        with self.session_scope() as session:
            # only store recent events
            events = self._additional_events(session, tracker)

            for event in events:
                data = event.as_dict()

                intent = data.get("parse_data", {}).get("intent", {}).get("name")
                action = data.get("name")
                timestamp = data.get("timestamp")

                # noinspection PyArgumentList
                session.add(
                    self.SQLEvent(
                        sender_id=tracker.sender_id,
                        type_name=event.type_name,
                        timestamp=timestamp,
                        intent_name=intent,
                        action_name=action,
                        data=json.dumps(data),
                    )
                )
            session.commit()

        logger.debug(
            f"Tracker with sender_id '{tracker.sender_id}' " f"stored to database"
        )

    def _additional_events(
        self, session: "Session", tracker: DialogueStateTracker
    ) -> Iterator:
        """Return events from the tracker which aren't currently stored."""

        n_events = (
            session.query(self.SQLEvent.sender_id)
            .filter_by(sender_id=tracker.sender_id)
            .count()
            or 0
        )

        return itertools.islice(tracker.events, n_events, len(tracker.events))


class FailSafeTrackerStore(TrackerStore):
    """Wraps a tracker store so that we can fallback to a different tracker store in
    case of errors."""

    def __init__(
        self,
        tracker_store: TrackerStore,
        on_tracker_store_error: Optional[Callable[[Exception], None]] = None,
        fallback_tracker_store: Optional[TrackerStore] = None,
    ) -> None:
        """Create a `FailSafeTrackerStore`.

        Args:
            tracker_store: Primary tracker store.
            on_tracker_store_error: Callback which is called when there is an error
                in the primary tracker store.
        """

        super().__init__(tracker_store.domain, tracker_store.event_broker)

        self._fallback_tracker_store: Optional[TrackerStore] = fallback_tracker_store
        self._tracker_store = tracker_store
        self._on_tracker_store_error = on_tracker_store_error

    @property
    def fallback_tracker_store(self) -> TrackerStore:
        if not self._fallback_tracker_store:
            self._fallback_tracker_store = InMemoryTrackerStore(
                self._tracker_store.domain, self._tracker_store.event_broker
            )

        return self._fallback_tracker_store

    def on_tracker_store_error(self, error: Exception) -> None:
        if self._on_tracker_store_error:
            self._on_tracker_store_error(error)
        else:
            logger.error(
                f"Error happened when trying to save conversation tracker to "
                f"'{self._tracker_store.__class__.__name__}'. Falling back to use "
                f"the '{InMemoryTrackerStore.__name__}'. Please "
                f"investigate the following error: {error}."
            )

    def retrieve(self, sender_id: Text) -> Optional[DialogueStateTracker]:
        try:
            return self._tracker_store.retrieve(sender_id)
        except Exception as e:
            self.on_tracker_store_error(e)
            return None

    def keys(self) -> Iterable[Text]:
        try:
            return self._tracker_store.keys()
        except Exception as e:
            self.on_tracker_store_error(e)
            return []

    def save(self, tracker: DialogueStateTracker) -> None:
        try:
            self._tracker_store.save(tracker)
        except Exception as e:
            self.on_tracker_store_error(e)
            self.fallback_tracker_store.save(tracker)


def _create_from_endpoint_config(
    endpoint_config: Optional[EndpointConfig] = None,
    domain: Optional[Domain] = None,
    event_broker: Optional[EventBroker] = None,
) -> "TrackerStore":
    """Given an endpoint configuration, create a proper tracker store object."""

    domain = domain or Domain.empty()

    if endpoint_config is None or endpoint_config.type is None:
        # default tracker store if no type is set
        tracker_store = InMemoryTrackerStore(domain, event_broker)
    elif endpoint_config.type.lower() == "redis":
        tracker_store = RedisTrackerStore(
            domain=domain,
            host=endpoint_config.url,
            event_broker=event_broker,
            **endpoint_config.kwargs,
        )
    elif endpoint_config.type.lower() == "mongod":
        tracker_store = MongoTrackerStore(
            domain=domain,
            host=endpoint_config.url,
            event_broker=event_broker,
            **endpoint_config.kwargs,
        )
    elif endpoint_config.type.lower() == "sql":
        tracker_store = SQLTrackerStore(
            domain=domain,
            host=endpoint_config.url,
            event_broker=event_broker,
            **endpoint_config.kwargs,
        )
    elif endpoint_config.type.lower() == "dynamo":
        tracker_store = DynamoTrackerStore(
            domain=domain, event_broker=event_broker, **endpoint_config.kwargs
        )
    else:
        tracker_store = _load_from_module_string(domain, endpoint_config, event_broker)

    logger.debug(f"Connected to {tracker_store.__class__.__name__}.")

    return tracker_store


def _load_from_module_string(
    domain: Domain, store: EndpointConfig, event_broker: Optional[EventBroker] = None,
) -> "TrackerStore":
    """Initializes a custom tracker.

    Defaults to the InMemoryTrackerStore if the module path can not be found.

    Args:
        domain: defines the universe in which the assistant operates
        store: the specific tracker store
        event_broker: an event broker to publish events

    Returns:
        a tracker store from a specified type in a stores endpoint configuration
    """

    try:
        tracker_store_class = class_from_module_path(store.type)
        return tracker_store_class(
            domain=domain, url=store.url, event_broker=event_broker, **store.kwargs
        )
    except (AttributeError, ImportError):
        warnings.warn(
            f"Tracker store type '{store.type}' not found. "
            f"Using `InMemoryTrackerStore` instead."
        )
        return InMemoryTrackerStore(domain)<|MERGE_RESOLUTION|>--- conflicted
+++ resolved
@@ -64,27 +64,12 @@
     ) -> "TrackerStore":
         """Returns the tracker_store type"""
 
-<<<<<<< HEAD
         warnings.warn(
             "Deprecated, use `TrackerStore.create` instead. "
             "The `create_tracker_store` function will be removed.",
             DeprecationWarning,
             stacklevel=2,
         )
-=======
-        Returns:
-            custom_tracker: a tracker store from a specified database
-            InMemoryTrackerStore: only used if no other tracker store is configured
-        """
-        custom_tracker = None
-        try:
-            custom_tracker = class_from_module_path(store.type)
-        except (AttributeError, ImportError):
-            warnings.warn(
-                f"Store type '{store.type}' not found. "
-                "Using InMemoryTrackerStore instead"
-            )
->>>>>>> 57c36329
 
         return TrackerStore.create(store, domain, event_broker)
 
@@ -159,13 +144,8 @@
     ) -> Dialogue:
 
         logger.warning(
-<<<<<<< HEAD
-            f"DEPRECATION warning: Found pickled tracker for "
-            f"conversation ID '{sender_id}'. Deserialization of pickled "
-=======
             f"Found pickled tracker for "
             f"conversation ID '{sender_id}'. Deserialisation of pickled "
->>>>>>> 57c36329
             f"trackers will be deprecated in version 2.0. Rasa will perform any "
             f"future save operations of this tracker using json serialisation."
         )
@@ -390,7 +370,7 @@
         password: Optional[Text] = None,
         auth_source: Optional[Text] = "admin",
         collection: Optional[Text] = "conversations",
-        event_broker: Optional[EventChannel] = None,
+        event_broker: Optional[EventBroker] = None,
     ):
         from pymongo.database import Database
         from pymongo import MongoClient

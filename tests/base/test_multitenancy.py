--- conflicted
+++ resolved
@@ -48,19 +48,7 @@
 
 @pytest.mark.parametrize("response_test", [
     ResponseTest(
-<<<<<<< HEAD
-            "http://dummy_uri/parse?q=food&project=test_project_spacy_sklearn",
-=======
-            "http://dummy-uri/parse?q=food&project=test_project_mitie",
-            {"entities": [], "intent": "affirm", "text": "food"}
-    ),
-    ResponseTest(
-            "http://dummy-uri/parse?q=food&project=test_project_mitie_sklearn",
-            {"entities": [], "intent": "restaurant_search", "text": "food"}
-    ),
-    ResponseTest(
             "http://dummy-uri/parse?q=food&project=test_project_spacy_sklearn",
->>>>>>> 278baf5b
             {"entities": [], "intent": "restaurant_search", "text": "food"}
     ),
 ])
@@ -93,21 +81,7 @@
 
 @pytest.mark.parametrize("response_test", [
     ResponseTest(
-<<<<<<< HEAD
-            "http://dummy_uri/parse",
-=======
             "http://dummy-uri/parse",
-            {"entities": [], "intent": "affirm", "text": "food"},
-            payload={"q": "food", "project": "test_project_mitie"}
-    ),
-    ResponseTest(
-            "http://dummy-uri/parse",
-            {"entities": [], "intent": "restaurant_search", "text": "food"},
-            payload={"q": "food", "project": "test_project_mitie_sklearn"}
-    ),
-    ResponseTest(
-            "http://dummy-uri/parse",
->>>>>>> 278baf5b
             {"entities": [], "intent": "restaurant_search", "text": "food"},
             payload={"q": "food", "project": "test_project_spacy_sklearn"}
     ),
@@ -124,19 +98,13 @@
 def test_post_parse_specific_model(app):
     status = yield app.get("http://dummy-uri/status")
     sjs = yield status.json()
-<<<<<<< HEAD
     project = sjs["available_projects"]["test_project_spacy_sklearn"]
     model = project["available_models"][0]
-    query = ResponseTest("http://dummy_uri/parse",
+    query = ResponseTest("http://dummy-uri/parse",
                          {"entities": [], "intent": "affirm", "text": "food"},
                          payload={"q": "food",
                                   "project": "test_project_spacy_sklearn",
                                   "model": model})
-=======
-    model = sjs["available_projects"]["test_project_mitie"]["available_models"][0]
-    query = ResponseTest("http://dummy-uri/parse", {"entities": [], "intent": "affirm", "text": "food"},
-                         payload={"q": "food", "project": "test_project_mitie", "model": model})
->>>>>>> 278baf5b
     response = yield app.post(query.endpoint, json=query.payload)
     assert response.code == 200
 

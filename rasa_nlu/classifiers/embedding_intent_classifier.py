import io
import logging
import numpy as np
import os
import pickle
import typing
from tqdm import tqdm
from typing import Any, Dict, List, Optional, Text, Tuple
from scipy.sparse import issparse, find

from rasa_nlu.classifiers import INTENT_RANKING_LENGTH
from rasa_nlu.components import Component

logger = logging.getLogger(__name__)

if typing.TYPE_CHECKING:
    import tensorflow as tf
    from rasa_nlu.config import RasaNLUModelConfig
    from rasa_nlu.training_data import TrainingData
    from rasa_nlu.model import Metadata
    from rasa_nlu.training_data import Message

try:
    import tensorflow as tf
except ImportError:
    tf = None


class EmbeddingIntentClassifier(Component):
    """Intent classifier using supervised embeddings.

    The embedding intent classifier embeds user inputs
    and intent labels into the same space.
    Supervised embeddings are trained by maximizing similarity between them.
    It also provides rankings of the labels that did not "win".

    The embedding intent classifier needs to be preceded by
    a featurizer in the pipeline.
    This featurizer creates the features used for the embeddings.
    It is recommended to use ``intent_featurizer_count_vectors`` that
    can be optionally preceded by ``nlp_spacy`` and ``tokenizer_spacy``.

    Based on the starspace idea from: https://arxiv.org/abs/1709.03856.
    However, in this implementation the `mu` parameter is treated differently
    and additional hidden layers are added together with dropout.
    """

    name = "intent_classifier_tensorflow_embedding"

    provides = ["intent", "intent_ranking"]

    requires = ["text_features"]

    defaults = {
        # nn architecture
        # sizes of hidden layers before the embedding layer for input words
        # the number of hidden layers is thus equal to the length of this list
        "hidden_layers_sizes_a": [256, 128],
        # sizes of hidden layers before the embedding layer for intent labels
        # the number of hidden layers is thus equal to the length of this list
        "hidden_layers_sizes_b": [],

        "share_embedding": False,
        "bidirectional": False,
        "fused": False,
        "gpu": False,

        # training parameters
        "layer_norm": True,
        # initial and final batch sizes - batch size will be
        # linearly increased for each epoch
        "batch_size": [64, 256],
        # number of epochs
        "epochs": 300,

        # embedding parameters
        # dimension size of embedding vectors
        "embed_dim": 20,
        # how similar the algorithm should try
        # to make embedding vectors for correct intent labels
        "mu_pos": 0.8,  # should be 0.0 < ... < 1.0 for 'cosine'
        # maximum negative similarity for incorrect intent labels
        "mu_neg": -0.4,  # should be -1.0 < ... < 1.0 for 'cosine'
        # the type of the similarity
        "similarity_type": 'cosine',  # string 'cosine' or 'inner'
        # the number of incorrect intents, the algorithm will minimize
        # their similarity to the input words during training
        "num_neg": 20,
        "use_neg_from_batch": False,
        "use_iou": False,
        # flag: if true, only minimize the maximum similarity for
        # incorrect intent labels
        "use_max_sim_neg": True,
        # set random seed to any int to get reproducible results
        # try to change to another int if you are not getting good results
        "random_seed": None,

        # regularization parameters
        # the scale of L2 regularization
        "C2": 0.002,
        # the scale of how critical the algorithm should be of minimizing the
        # maximum similarity between embeddings of different intent labels
        "C_emb": 0.8,
        # dropout rate for rnn
        "droprate": 0.2,

        # flag: if true, the algorithm will split the intent labels into tokens
        #       and use bag-of-words representations for them
        "intent_tokenization_flag": False,
        # delimiter string to split the intent labels
        "intent_split_symbol": '_',

        # visualization of accuracy
        # how often to calculate training accuracy
        "evaluate_every_num_epochs": 10,  # small values may hurt performance
        # how many examples to use for calculation of training accuracy
        "evaluate_on_num_examples": 1000  # large values may hurt performance
    }

    def __init__(self,
                 component_config: Optional[Dict[Text, Any]] = None,
                 inv_intent_dict: Optional[Dict[int, Text]] = None,
                 encoded_all_intents: Optional[np.ndarray] = None,
                 all_intents_embed_values: Optional[np.ndarray] = None,
                 session: Optional['tf.Session'] = None,
                 graph: Optional['tf.Graph'] = None,
                 message_placeholder: Optional['tf.Tensor'] = None,
                 intent_placeholder: Optional['tf.Tensor'] = None,
                 similarity_op: Optional['tf.Tensor'] = None,
                 all_intents_embed_in: Optional['tf.Tensor'] = None,
                 sim_all: Optional['tf.Tensor'] = None,
                 word_embed: Optional['tf.Tensor'] = None,
                 intent_embed: Optional['tf.Tensor'] = None
                 ) -> None:
        """Declare instant variables with default values"""

        self._check_tensorflow()
        super(EmbeddingIntentClassifier, self).__init__(component_config)

        self._load_params()

        # transform numbers to intents
        self.inv_intent_dict = inv_intent_dict
        # encode all intents with numbers
        self.encoded_all_intents = encoded_all_intents
        self.all_intents_embed_values = all_intents_embed_values
        self.iou = None

        # tf related instances
        self.session = session
        self.graph = graph
        self.a_in = message_placeholder
        self.b_in = intent_placeholder
        self.sim_op = similarity_op

        self.all_intents_embed_in = all_intents_embed_in
        self.sim_all = sim_all

        self.sequence = len(self.a_in.shape) == 3 if self.a_in is not None else None

        # persisted embeddings
        self.word_embed = word_embed
        self.intent_embed = intent_embed

        self.new_test_intent_dict = None

    # init helpers
    def _load_nn_architecture_params(self, config: Dict[Text, Any]) -> None:
        self.hidden_layer_sizes = {'a': config['hidden_layers_sizes_a'],
                                   'b': config['hidden_layers_sizes_b']}

        self.share_embedding = config['share_embedding']
        if self.share_embedding:
            if self.hidden_layer_sizes['a'] != self.hidden_layer_sizes['b']:
                raise ValueError("If embeddings are shared "
                                 "hidden_layer_sizes must coincide")

        self.bidirectional = config['bidirectional']
        self.fused = config['fused']
        self.gpu = config['gpu']
        if self.gpu and self.fused:
            raise ValueError("Either `gpu` or `fused` should be specified")
        if self.gpu:
            if any(self.hidden_layer_sizes['a'][0] != size
                   for size in self.hidden_layer_sizes['a']):
                raise ValueError("GPU training only supports identical sizes among layers a")
            if any(self.hidden_layer_sizes['b'][0] != size
                   for size in self.hidden_layer_sizes['b']):
                raise ValueError("GPU training only supports identical sizes among layers b")

        self.batch_size = config['batch_size']
        self.epochs = config['epochs']

    def _load_embedding_params(self, config: Dict[Text, Any]) -> None:
        self.layer_norm = config['layer_norm']
        self.embed_dim = config['embed_dim']
        self.mu_pos = config['mu_pos']
        self.mu_neg = config['mu_neg']
        self.similarity_type = config['similarity_type']
        self.num_neg = config['num_neg']
        self.use_neg_from_batch = config['use_neg_from_batch']
        self.use_iou = config['use_iou']
        self.use_max_sim_neg = config['use_max_sim_neg']
        self.random_seed = self.component_config['random_seed']

    def _load_regularization_params(self, config: Dict[Text, Any]) -> None:
        self.C2 = config['C2']
        self.C_emb = config['C_emb']
        self.droprate = config['droprate']

    def _load_flag_if_tokenize_intents(self, config: Dict[Text, Any]) -> None:
        self.intent_tokenization_flag = config['intent_tokenization_flag']
        self.intent_split_symbol = config['intent_split_symbol']
        if self.intent_tokenization_flag and not self.intent_split_symbol:
            logger.warning("intent_split_symbol was not specified, "
                           "so intent tokenization will be ignored")
            self.intent_tokenization_flag = False

    def _load_visual_params(self, config: Dict[Text, Any]) -> None:
        self.evaluate_every_num_epochs = config['evaluate_every_num_epochs']
        if self.evaluate_every_num_epochs < 1:
            self.evaluate_every_num_epochs = self.epochs

        self.evaluate_on_num_examples = config['evaluate_on_num_examples']

    def _load_params(self) -> None:

        self._load_nn_architecture_params(self.component_config)
        self._load_embedding_params(self.component_config)
        self._load_regularization_params(self.component_config)
        self._load_flag_if_tokenize_intents(self.component_config)
        self._load_visual_params(self.component_config)

    # package safety checks
    @classmethod
    def required_packages(cls) -> List[Text]:
        return ["tensorflow"]

    @staticmethod
    def _check_tensorflow():
        if tf is None:
            raise ImportError(
                'Failed to import `tensorflow`. '
                'Please install `tensorflow`. '
                'For example with `pip install tensorflow`.')

    # training data helpers:
    @staticmethod
    def _create_intent_dict(training_data: 'TrainingData') -> Dict[Text, int]:
        """Create intent dictionary"""

        distinct_intents = set([example.get("intent")
                                for example in training_data.intent_examples])
        return {intent: idx
                for idx, intent in enumerate(sorted(distinct_intents))}

    @staticmethod
    def _find_example_for_intent(intent, examples):
        for ex in examples:
            if ex.get("intent") == intent:
                return ex

    def _create_encoded_intents(self,
                                intent_dict: Dict[Text, int],
                                training_data: 'TrainingData') -> np.ndarray:
        """Create matrix with intents encoded in rows as bag of words.

        If intent_tokenization_flag is off, returns identity matrix.
        """

        if self.intent_tokenization_flag:
            encoded_all_intents = []

            for key, idx in intent_dict.items():
                encoded_all_intents.insert(
                    idx,
                    self._find_example_for_intent(
                        key,
                        training_data.intent_examples
                    ).get("intent_features")
                )

            return np.array(encoded_all_intents)
        else:
            return np.eye(len(intent_dict))

    def _create_iou_for_intents(self):
        import collections
        iou = []
        for intent_i in self.encoded_all_intents:
            # ignore number of counts
            if issparse(intent_i):
                unique_i = find(intent_i)[1]
            else:
                unique_i = np.nonzero(intent_i.clip(min=0))[-1]

            iou_i = []
            for intent_j in self.encoded_all_intents:
                if issparse(intent_j):
                    unique_j = find(intent_j)[1]
                else:
                    unique_j = np.nonzero(intent_j.clip(min=0))[-1]

                merged_ij = np.concatenate((unique_i, unique_j), axis=0)

                unique_ij = float(len(list(set(merged_ij))))
                overlap_ij = float(len([item for item, count in collections.Counter(merged_ij).items() if count > 1]))

                iou_i.append(overlap_ij / unique_ij)

            iou.append(iou_i)

        return np.array(iou)

    # noinspection PyPep8Naming
    def _create_all_Y(self, size: int) -> np.ndarray:
        """Stack encoded_all_intents on top of each other

        to create candidates for training examples and
        to calculate training accuracy
        """

        return np.stack([self._toarray(self.encoded_all_intents)] * size)

    # noinspection PyPep8Naming
    def _prepare_data_for_training(
        self,
        training_data: 'TrainingData',
        intent_dict: Dict[Text, int]
    ) -> Tuple[np.ndarray, np.ndarray, np.ndarray]:
        """Prepare data for training"""

        X = np.stack([e.get("text_features")
                      for e in training_data.intent_examples])

        intents_for_X = np.array([intent_dict[e.get("intent")]
                                  for e in training_data.intent_examples])

        if self.intent_tokenization_flag:
            Y = np.stack([e.get("intent_features")
                          for e in training_data.intent_examples])
        else:
            Y = np.stack([self.encoded_all_intents[intent_idx]
                          for intent_idx in intents_for_X])

        return X, Y, intents_for_X

    # tf helpers:
    def _create_tf_embed_nn(self, x_in: 'tf.Tensor', is_training: 'tf.Tensor',
                            layer_sizes: List[int], name: Text) -> 'tf.Tensor':
        """Create nn with hidden layers and name"""

        reg = tf.contrib.layers.l2_regularizer(self.C2)
        x = x_in
        for i, layer_size in enumerate(layer_sizes):
            x = tf.layers.dense(inputs=x,
                                units=layer_size,
                                activation=tf.nn.relu,
                                kernel_regularizer=reg,
                                name='hidden_layer_{}_{}'.format(name, i),
                                reuse=tf.AUTO_REUSE)
            x = tf.layers.dropout(x, rate=self.droprate, training=is_training)

        x = tf.layers.dense(inputs=x,
                            units=self.embed_dim,
                            kernel_regularizer=reg,
                            name='embed_layer_{}'.format(name),
                            reuse=tf.AUTO_REUSE)
        return x

    def _create_rnn_cell(self,
                         is_training: 'tf.Tensor',
                         rnn_size: int,
                         real_length) -> 'tf.contrib.rnn.RNNCell':
        """Create one rnn cell."""

        # chrono initialization for forget bias
        # assuming that characteristic time is max dialogue length
        # left border that initializes forget gate close to 0
        bias_0 = -1.0
        characteristic_time = tf.reduce_mean(tf.cast(real_length, tf.float32))
        # right border that initializes forget gate close to 1
        bias_1 = tf.log(characteristic_time - 1.)
        fbias = (bias_1 - bias_0) * np.random.random(rnn_size) + bias_0

        keep_prob = 1.0 - (self.droprate *
                           tf.cast(is_training, tf.float32))

        return ChronoBiasLayerNormBasicLSTMCell(
            num_units=rnn_size,
            layer_norm=self.layer_norm,
            forget_bias=fbias,
            input_bias=-fbias,
            dropout_keep_prob=keep_prob,
            reuse=tf.AUTO_REUSE
        )

    def _create_tf_rnn_embed(self, x_in: 'tf.Tensor', is_training: 'tf.Tensor',
                             layer_sizes: List[int], name: Text) -> 'tf.Tensor':
        """Create rnn for dialogue level embedding."""

        # mask different length sequences
        # if there is at least one `-1` it should be masked
        mask = tf.sign(tf.reduce_max(x_in, -1) + 1)
        last = tf.expand_dims(mask * tf.cumprod(1 - mask, axis=1, exclusive=True, reverse=True), -1)
        real_length = tf.cast(tf.reduce_sum(mask, 1), tf.int32)

        x = tf.nn.relu(x_in)

        if self.fused:
            last = tf.expand_dims(mask * tf.cumprod(1 - mask, axis=1, exclusive=True, reverse=True), -1)
            x = tf.transpose(x, [1, 0, 2])

            for i, layer_size in enumerate(layer_sizes):
                if self.bidirectional:
                    cell_fw = tf.contrib.rnn.LSTMBlockFusedCell(layer_size,
                                                                reuse=tf.AUTO_REUSE,
                                                                name='rnn_fw_encoder_{}_{}'.format(name, i))
                    x_fw, _ = cell_fw(x, dtype=tf.float32)

                    cell_bw = tf.contrib.rnn.LSTMBlockFusedCell(layer_size,
                                                                reuse=tf.AUTO_REUSE,
                                                                name='rnn_bw_encoder_{}_{}'.format(name, i))
                    x_bw, _ = cell_bw(tf.reverse_sequence(x, real_length, seq_axis=0, batch_axis=1), dtype=tf.float32)

                    x = tf.concat([x_fw, x_bw], -1)

                else:
                    cell = tf.contrib.rnn.LSTMBlockFusedCell(layer_size,
                                                             reuse=tf.AUTO_REUSE,
                                                             name='rnn_encoder_{}_{}'.format(name, i))
                    x, _ = cell(x, dtype=tf.float32)

            x = tf.transpose(x, [1, 0, 2])
            x = tf.reduce_sum(x * last, 1)

        elif self.gpu:
            # only trains and predicts on gpu
            x = tf.transpose(x, [1, 0, 2])

            if self.bidirectional:
                direction = 'bidirectional'
            else:
                direction = 'unidirectional'

            cell = tf.contrib.cudnn_rnn.CudnnLSTM(len(layer_sizes),
                                                  layer_sizes[0],
                                                  direction=direction,
                                                  name='rnn_encoder_{}'.format(name))

<<<<<<< HEAD
            def train_cell():
                return cell(x, training=True)

            def predict_cell():
                return cell(x, training=False)

            # x = tf.cond(is_training, train_cell, predict_cell)
            x, _ = cell(x, training=True)
=======
            x, _ = cell(x, training=True)
            # TODO prediction should be done according to guide:
            #  https://gist.github.com/melgor/41e7d9367410b71dfddc33db34cba85f
            #  https://github.com/tensorflow/tensorflow/blob/r1.12/tensorflow/contrib/cudnn_rnn/python/layers/cudnn_rnn.py
>>>>>>> 4298c319

            x = tf.transpose(x, [1, 0, 2])
            x = tf.reduce_sum(x * last, 1)

        else:
            for i, layer_size in enumerate(layer_sizes):
                if self.bidirectional:
                    cell_fw = self._create_rnn_cell(is_training, layer_size, real_length)
                    cell_bw = self._create_rnn_cell(is_training, layer_size, real_length)

                    x, _ = tf.nn.bidirectional_dynamic_rnn(
                        cell_fw, cell_bw, x,
                        dtype=tf.float32,
                        sequence_length=real_length,
                        scope='rnn_encoder_{}_{}'.format(name, i)
                    )
                    x = tf.concat(x, 2)

                else:
                    cell = self._create_rnn_cell(is_training, layer_size, real_length)

                    x, _ = tf.nn.dynamic_rnn(
                        cell, x,
                        dtype=tf.float32,
                        sequence_length=real_length,
                        scope='rnn_encoder_{}_{}'.format(name, i)
                    )

            x = tf.reduce_sum(x * last, 1)

        reg = tf.contrib.layers.l2_regularizer(self.C2)
        return tf.layers.dense(inputs=x,
                               units=self.embed_dim,
                               kernel_regularizer=reg,
                               name='embed_layer_{}'.format(name),
                               reuse=tf.AUTO_REUSE)

    def _create_tf_embed_a(self,
                           a_in: 'tf.Tensor',
                           is_training: 'tf.Tensor',
                           ) -> 'tf.Tensor':
        """Create tf graph for training"""

        if len(a_in.shape) == 2:
            emb_a = self._create_tf_embed_nn(a_in, is_training,
                                             self.hidden_layer_sizes['a'],
                                             name='a_and_b' if self.share_embedding else 'a')
        else:
            emb_a = self._create_tf_rnn_embed(a_in, is_training,
                                              self.hidden_layer_sizes['a'],
                                              name='a_and_b' if self.share_embedding else 'a')

        return emb_a

    def _create_tf_embed_b(self,
                           b_in: 'tf.Tensor',
                           is_training: 'tf.Tensor',
                           ) -> 'tf.Tensor':
        """Create tf graph for training"""

        if len(b_in.shape) == 3:
            emb_b = self._create_tf_embed_nn(b_in, is_training,
                                             self.hidden_layer_sizes['b'],
                                             name='a_and_b' if self.share_embedding else 'b')

        else:
            # reshape b_in
            shape = tf.shape(b_in)
            b_in = tf.reshape(b_in, [-1, shape[-2], b_in.shape[-1]])
            emb_b = self._create_tf_rnn_embed(b_in, is_training,
                                              self.hidden_layer_sizes['b'],
                                              name='a_and_b' if self.share_embedding else 'b')
            # reshape back
            emb_b = tf.reshape(emb_b, [shape[0], shape[1], self.embed_dim])

        return emb_b

    @staticmethod
    def _tile_tf_embed_b(emb_b,
                         is_training: 'tf.Tensor',
                         negs_in,
                         ) -> 'tf.Tensor':

        all_b = emb_b[tf.newaxis, :, 0, :]
        all_b = tf.tile(all_b, [tf.shape(emb_b)[0], 1, 1])

        def sample_neg_b():
            neg_b = tf.matmul(negs_in, all_b)
            return tf.concat([emb_b, neg_b], 1)

        emb_b = tf.cond(is_training, sample_neg_b, lambda: all_b)

        return emb_b

    def _tf_sim(self,
                a: 'tf.Tensor',
                b: 'tf.Tensor') -> Tuple['tf.Tensor', 'tf.Tensor']:
        """Define similarity

        in two cases:
            sim: between embedded words and embedded intent labels
            sim_emb: between individual embedded intent labels only
        """

        if self.similarity_type == 'cosine':
            # normalize embedding vectors for cosine similarity
            a = tf.nn.l2_normalize(a, -1)
            b = tf.nn.l2_normalize(b, -1)

        if self.similarity_type in {'cosine', 'inner'}:
            sim = tf.reduce_sum(tf.expand_dims(a, 1) * b, -1)
            sim_emb = tf.reduce_sum(b[:, 0:1, :] * b[:, 1:, :], -1)

            return sim, sim_emb

        else:
            raise ValueError("Wrong similarity type {}, "
                             "should be 'cosine' or 'inner'"
                             "".format(self.similarity_type))

    def _tf_loss(self, sim: 'tf.Tensor', sim_emb: 'tf.Tensor') -> 'tf.Tensor':
        """Define loss"""

        # loss for maximizing similarity with correct action
        loss = tf.maximum(0., self.mu_pos - sim[:, 0])

        if self.use_max_sim_neg:
            # minimize only maximum similarity over incorrect actions
            max_sim_neg = tf.reduce_max(sim[:, 1:], -1)
            loss += tf.maximum(0., self.mu_neg + max_sim_neg)
        else:
            # minimize all similarities with incorrect actions
            max_margin = tf.maximum(0., self.mu_neg + sim[:, 1:])
            loss += tf.reduce_sum(max_margin, -1)

        # penalize max similarity between intent embeddings
        max_sim_emb = tf.maximum(0., tf.reduce_max(sim_emb, -1))
        loss += max_sim_emb * self.C_emb

        # average the loss over the batch and add regularization losses
        loss = (tf.reduce_mean(loss) + tf.losses.get_regularization_loss())
        return loss

        # training helpers:

    def _create_batch_b(self, batch_pos_b: np.ndarray,
                        intent_ids: np.ndarray) -> np.ndarray:
        """Create batch of intents.

        Where the first is correct intent
        and the rest are wrong intents sampled randomly
        """

        batch_pos_b = np.expand_dims(batch_pos_b, axis=1)

        # sample negatives
        if len(batch_pos_b.shape) == 3:
            batch_neg_b = np.zeros((batch_pos_b.shape[0], self.num_neg,
                                    batch_pos_b.shape[-1]))
        else:
            batch_neg_b = np.zeros((batch_pos_b.shape[0], self.num_neg,
                                    batch_pos_b.shape[-2], batch_pos_b.shape[-1]))

        for b in range(batch_pos_b.shape[0]):
            # create negative indexes out of possible ones
            # except for correct index of b
            if self.use_iou:
                negative_indexes = [i for i in
                                    range(self.encoded_all_intents.shape[0])
                                    if self.iou[i, intent_ids[b]] < 0.66]
            else:
                negative_indexes = [i for i in
                                    range(self.encoded_all_intents.shape[0])
                                    if i != intent_ids[b]]
            negs = np.random.choice(negative_indexes, size=self.num_neg)

            batch_neg_b[b] = self._toarray(self.encoded_all_intents[negs])

        return np.concatenate([batch_pos_b, batch_neg_b], 1)

    def _negs_from_batch(self, batch_pos_b: np.ndarray,
                         intent_ids: np.ndarray) -> np.ndarray:
        """Find incorrect intents in the batch."""

        negs = []
        for b in range(batch_pos_b.shape[0]):
            # create negative indexes out of possible ones
            # except for correct index of b
            if self.use_iou:
                negative_indexes = [i for i in
                                    range(batch_pos_b.shape[0])
                                    if self.iou[intent_ids[i], intent_ids[b]] < 0.66]
            else:
                negative_indexes = [i for i in
                                    range(batch_pos_b.shape[0])
                                    if not np.array_equal(batch_pos_b[i], batch_pos_b[b])]

            negs_ids = np.random.choice(negative_indexes, size=self.num_neg)
            negs.append(np.eye(batch_pos_b.shape[0])[negs_ids])

        return np.array(negs)

    def _linearly_increasing_batch_size(self, epoch: int) -> int:
        """Linearly increase batch size with every epoch.

        The idea comes from https://arxiv.org/abs/1711.00489
        """

        if not isinstance(self.batch_size, list):
            return int(self.batch_size)

        if self.epochs > 1:
            batch_size = int(self.batch_size[0] +
                             epoch * (self.batch_size[1] -
                                      self.batch_size[0]) / (self.epochs - 1))

            return batch_size if batch_size % 2 == 0 else batch_size + 1

        else:
            return int(self.batch_size[0])

    def _toarray(self, array_of_sparse):
        if issparse(array_of_sparse):
            return array_of_sparse.toarray()
        elif issparse(array_of_sparse[0]):
            if not self.sequence:
                return np.array([x.toarray() for x in array_of_sparse]).squeeze()
            else:
                seq_len = max([x.shape[0] for x in array_of_sparse])
                X = np.ones([len(array_of_sparse), seq_len, array_of_sparse[0].shape[-1]], dtype=np.int32) * -1
                for i, x in enumerate(array_of_sparse):
                    X[i, :x.shape[0], :] = x.toarray()

                return X
        else:
            return array_of_sparse

    # noinspection PyPep8Naming
    def _train_tf(self,
                  X: np.ndarray,
                  Y: np.ndarray,
                  intents_for_X: np.ndarray,
                  negs_in,
                  loss: 'tf.Tensor',
                  is_training: 'tf.Tensor',
                  train_op: 'tf.Tensor'
                  ) -> None:
        """Train tf graph"""

        self.session.run(tf.global_variables_initializer())

        if self.evaluate_on_num_examples:
            logger.info("Accuracy is updated every {} epochs"
                        "".format(self.evaluate_every_num_epochs))

        pbar = tqdm(range(self.epochs), desc="Epochs")
        train_acc = 0
        last_loss = 0
        for ep in pbar:
            indices = np.random.permutation(len(X))

            batch_size = self._linearly_increasing_batch_size(ep)
            batches_per_epoch = (len(X) // batch_size +
                                 int(len(X) % batch_size > 0))

            ep_loss = 0
            for i in range(batches_per_epoch):
                end_idx = (i + 1) * batch_size
                start_idx = i * batch_size

                batch_a = X[indices[start_idx:end_idx]]
                if batch_a.shape[0] % 2 != 0:
                    start_idx -= 1
                batch_a = self._toarray(X[indices[start_idx:end_idx]])

                batch_pos_b = self._toarray(Y[indices[start_idx:end_idx]])
                intents_for_b = self._toarray(intents_for_X[indices[start_idx:end_idx]])
                # add negatives
                if self.use_neg_from_batch:
                    negs = self._negs_from_batch(batch_pos_b, intents_for_b)
                    batch_b = np.expand_dims(batch_pos_b, axis=1)
                    sess_out = self.session.run(
                        {'loss': loss, 'train_op': train_op},
                        feed_dict={self.a_in: batch_a,
                                   self.b_in: batch_b,
                                   negs_in: negs,
                                   is_training: True}
                    )
                else:
                    batch_b = self._create_batch_b(batch_pos_b, intents_for_b)

                    sess_out = self.session.run(
                        {'loss': loss, 'train_op': train_op},
                        feed_dict={self.a_in: batch_a,
                                   self.b_in: batch_b,
                                   is_training: True}
                    )
                ep_loss += sess_out.get('loss') / batches_per_epoch

            if self.evaluate_on_num_examples:
                if (ep == 0 or
                        (ep + 1) % self.evaluate_every_num_epochs == 0 or
                        (ep + 1) == self.epochs):
                    train_acc = self._output_training_stat(X, Y, intents_for_X,
                                                           is_training)
                    last_loss = ep_loss

                pbar.set_postfix({
                    "loss": "{:.3f}".format(ep_loss),
                    "acc": "{:.3f}".format(train_acc)
                })
            else:
                pbar.set_postfix({
                    "loss": "{:.3f}".format(ep_loss)
                })

        if self.evaluate_on_num_examples:
            logger.info("Finished training embedding classifier, "
                        "loss={:.3f}, train accuracy={:.3f}"
                        "".format(last_loss, train_acc))

    # noinspection PyPep8Naming

    def _output_training_stat(self,
                              X: np.ndarray,
                              Y: np.ndarray,
                              intents_for_X: np.ndarray,
                              is_training: 'tf.Tensor') -> np.ndarray:
        """Output training statistics"""

        n = self.evaluate_on_num_examples
        ids = np.random.permutation(len(X))[:n]
        if self.use_neg_from_batch:
            all_Y = np.expand_dims(self._toarray(Y[ids]), axis=1)
        else:
            all_Y = self._create_all_Y(X[ids].shape[0])

        train_sim = self.session.run(self.sim_op,
                                     feed_dict={self.a_in: self._toarray(X[ids]),
                                                self.b_in: all_Y,
                                                is_training: False})
        if self.use_neg_from_batch:
            train_acc = np.mean(np.argmax(train_sim, -1) == np.arange(n))
        else:
            train_acc = np.mean(np.argmax(train_sim, -1) == intents_for_X[ids])

        return train_acc

    # noinspection PyPep8Naming
    def train(self,
              training_data: 'TrainingData',
              cfg: Optional['RasaNLUModelConfig'] = None,
              **kwargs: Any) -> None:
        """Train the embedding intent classifier on a data set."""

        intent_dict = self._create_intent_dict(training_data)
        if len(intent_dict) < 2:
            logger.error("Can not train an intent classifier. "
                         "Need at least 2 different classes. "
                         "Skipping training of intent classifier.")
            return

        self.inv_intent_dict = {v: k for k, v in intent_dict.items()}
        self.encoded_all_intents = self._create_encoded_intents(
            intent_dict, training_data)

        if self.use_iou:
            self.iou = self._create_iou_for_intents()

        X, Y, intents_for_X = self._prepare_data_for_training(
            training_data, intent_dict)

        self.sequence = len(X.shape) != 2 and any(x.shape[0] != 1 for x in X)

        if self.share_embedding:
            if X[0].shape[-1] != Y[0].shape[-1]:
                raise ValueError("If embeddings are shared "
                                 "text features and intent features "
                                 "must coincide")

        # check if number of negatives is less than number of intents
        logger.debug("Check if num_neg {} is smaller than "
                     "number of intents {}, "
                     "else set num_neg to the number of intents - 1"
                     "".format(self.num_neg,
                               self.encoded_all_intents.shape[0]))
        self.num_neg = min(self.num_neg,
                           self.encoded_all_intents.shape[0] - 1)

        self.graph = tf.Graph()
        with self.graph.as_default():
            # set random seed
            np.random.seed(self.random_seed)
            tf.set_random_seed(self.random_seed)

            # if issparse(X[0]):
            #     placeholder = tf.sparse.placeholder
            # else:
            #     placeholder = tf.placeholder

            if not self.sequence:
                self.a_in = tf.placeholder(tf.float32, (None, X[0].shape[-1]),
                                           name='a')
            else:
                if not self.hidden_layer_sizes['a']:
                    raise ValueError("If X is a sequence, hidden_layer_sizes_a "
                                     "should be specified")
                self.a_in = tf.placeholder(tf.float32, (None, None, X[0].shape[-1]),
                                           name='a')

            if not self.sequence:
                self.b_in = tf.placeholder(tf.float32, (None, None, Y[0].shape[-1]),
                                           name='b')
            else:
                if not self.hidden_layer_sizes['b']:
                    raise ValueError("If Y is a sequence, hidden_layer_sizes_b "
                                     "should be specified")
                self.b_in = tf.placeholder(tf.float32, (None, None, None, Y[0].shape[-1]),
                                           name='b')
            if self.use_neg_from_batch:
                negs_in = tf.placeholder_with_default(np.zeros((1, self.num_neg, 1), dtype=np.float32),
                                                      (None, self.num_neg, None), name='negs')
            else:
                negs_in = None

            is_training = tf.placeholder_with_default(False, shape=())

            self.word_embed = self._create_tf_embed_a(self.a_in, is_training)
            self.intent_embed = self._create_tf_embed_b(self.b_in, is_training)
            if self.use_neg_from_batch:
                tiled_intent_embed = self._tile_tf_embed_b(self.intent_embed, is_training, negs_in)
            else:
                tiled_intent_embed = self.intent_embed

            self.sim_op, sim_emb = self._tf_sim(self.word_embed,
                                                tiled_intent_embed)
            loss = self._tf_loss(self.sim_op, sim_emb)

            train_op = tf.train.AdamOptimizer().minimize(loss)

            # train tensorflow graph
            self.session = tf.Session()

            self._train_tf(X, Y, intents_for_X, negs_in,
                           loss, is_training, train_op)

            self.all_intents_embed_values = self._create_all_intents_embed(self.encoded_all_intents)
            self.all_intents_embed_in = tf.placeholder(tf.float32, (None, None, self.embed_dim),
                                                       name='all_intents_embed')

            self.sim_all, _ = self._tf_sim(self.word_embed, self.all_intents_embed_in)

    def _create_all_intents_embed(self, encoded_all_intents):
        batch_size = self._linearly_increasing_batch_size(0)
        batches_per_epoch = (len(encoded_all_intents) // batch_size +
                             int(len(encoded_all_intents) % batch_size > 0))

        all_intents_embed = np.empty((1, len(encoded_all_intents), self.embed_dim))
        for i in range(batches_per_epoch):
            end_idx = (i + 1) * batch_size
            start_idx = i * batch_size

            batch_b = self._toarray(encoded_all_intents[start_idx:end_idx])
            batch_b = np.expand_dims(batch_b, axis=0)

            all_intents_embed[
                0, start_idx:end_idx, :
            ] = self.session.run(self.intent_embed, feed_dict={self.b_in: batch_b})

        return all_intents_embed

    # process helpers
    # noinspection PyPep8Naming
    def _calculate_message_sim(self,
                               X: np.ndarray,
                               all_Y: np.ndarray
                               ) -> Tuple[np.ndarray, List[float]]:
        """Load tf graph and calculate message similarities"""

        message_sim = self.session.run(self.sim_op,
                                       feed_dict={self.a_in: X,
                                                  self.b_in: all_Y})
        message_sim = message_sim.flatten()  # sim is a matrix

        intent_ids = message_sim.argsort()[::-1]
        message_sim[::-1].sort()

        if self.similarity_type == 'cosine':
            # clip negative values to zero
            message_sim[message_sim < 0] = 0
        elif self.similarity_type == 'inner':
            # normalize result to [0, 1] with softmax
            message_sim = np.exp(message_sim)
            message_sim /= np.sum(message_sim)

        # transform sim to python list for JSON serializing
        return intent_ids, message_sim.tolist()

    # noinspection PyPep8Naming
    def _calculate_message_sim_all(self,
                                   X: np.ndarray
                                   ) -> Tuple[np.ndarray, List[float]]:
        """Load tf graph and calculate message similarities"""

        message_sim = self.session.run(
            self.sim_all,
            feed_dict={self.a_in: X,
                       self.all_intents_embed_in: self.all_intents_embed_values}
        )
        message_sim = message_sim.flatten()  # sim is a matrix

        intent_ids = message_sim.argsort()[::-1]
        message_sim[::-1].sort()

        if self.similarity_type == 'cosine':
            # clip negative values to zero
            message_sim[message_sim < 0] = 0
        elif self.similarity_type == 'inner':
            # normalize result to [0, 1] with softmax
            message_sim = np.exp(message_sim)
            message_sim /= np.sum(message_sim)

        # transform sim to python list for JSON serializing
        return intent_ids, message_sim.tolist()

    # noinspection PyPep8Naming
    def process(self, message: 'Message', test_data=None, **kwargs: Any) -> None:
        """Return the most likely intent and its similarity to the input."""

        intent = {"name": None, "confidence": 0.0}
        intent_ranking = []
        if self.session is None:
            logger.error("There is no trained tf.session: "
                         "component is either not trained or "
                         "didn't receive enough training data")

        else:
            # get features (bag of words) for a message
            X = message.get("text_features")
            if issparse(X[0]):
                X = self._toarray(X)
            else:
                X = np.expand_dims(message.get("text_features"), axis=0)

            if test_data:
                if not self.new_test_intent_dict:
                    new_test_intents = set([example.get("intent")
                                            for example in test_data.intent_examples
                                            if example.get("intent") not in self.inv_intent_dict.values()])

                    self.new_test_intent_dict = {intent: idx + len(self.inv_intent_dict)
                                                 for idx, intent in enumerate(sorted(new_test_intents))}

                    encoded_new_intents = self._create_encoded_intents(self.new_test_intent_dict, test_data)
                    self.encoded_all_intents = np.append(self.encoded_all_intents, encoded_new_intents, axis=0)

                    new_intents_embed_values = self._create_all_intents_embed(encoded_new_intents)
                    self.all_intents_embed_values = np.append(self.all_intents_embed_values, new_intents_embed_values, axis=1)

                    new_test_inv_intent_dict = {v: k for k, v in self.new_test_intent_dict.items()}
                    self.inv_intent_dict.update(new_test_inv_intent_dict)

            # load tf graph and session
            try:
                intent_ids, message_sim = self._calculate_message_sim_all(X)
                # if X contains all zeros do not predict some label
                if X.any() and intent_ids.size > 0:
                    intent = {"name": self.inv_intent_dict[intent_ids[0]],
                              "confidence": message_sim[0]}

                    ranking = list(zip(list(intent_ids), message_sim))
                    ranking = ranking[:INTENT_RANKING_LENGTH]
                    intent_ranking = [{"name": self.inv_intent_dict[intent_idx],
                                       "confidence": score}
                                      for intent_idx, score in ranking]
            except ValueError:
                logger.debug("Couldn't make a prediction, skipping example")

        message.set("intent", intent, add_to_output=True)
        message.set("intent_ranking", intent_ranking, add_to_output=True)

    def persist(self, model_dir: Text) -> Dict[Text, Any]:
        """Persist this model into the passed directory.

        Return the metadata necessary to load the model again.
        """

        if self.session is None:
            return {"classifier_file": None}

        checkpoint = os.path.join(model_dir, self.name + ".ckpt")

        try:
            os.makedirs(os.path.dirname(checkpoint))
        except OSError as e:
            # be happy if someone already created the path
            import errno
            if e.errno != errno.EEXIST:
                raise
        with self.graph.as_default():
            self.graph.clear_collection('message_placeholder')
            self.graph.add_to_collection('message_placeholder',
                                         self.a_in)

            self.graph.clear_collection('intent_placeholder')
            self.graph.add_to_collection('intent_placeholder',
                                         self.b_in)

            self.graph.clear_collection('similarity_op')
            self.graph.add_to_collection('similarity_op',
                                         self.sim_op)

            self.graph.clear_collection('all_intents_embed_in')
            self.graph.add_to_collection('all_intents_embed_in',
                                         self.all_intents_embed_in)
            self.graph.clear_collection('sim_all')
            self.graph.add_to_collection('sim_all',
                                         self.sim_all)

            self.graph.clear_collection('word_embed')
            self.graph.add_to_collection('word_embed',
                                         self.word_embed)
            self.graph.clear_collection('intent_embed')
            self.graph.add_to_collection('intent_embed',
                                         self.intent_embed)

            saver = tf.train.Saver()
            saver.save(self.session, checkpoint)

        with io.open(os.path.join(
                model_dir,
                self.name + "_inv_intent_dict.pkl"), 'wb') as f:
            pickle.dump(self.inv_intent_dict, f)
        with io.open(os.path.join(
                model_dir,
                self.name + "_encoded_all_intents.pkl"), 'wb') as f:
            pickle.dump(self.encoded_all_intents, f)
        with io.open(os.path.join(
                model_dir,
                self.name + "_all_intents_embed_values.pkl"), 'wb') as f:
            pickle.dump(self.all_intents_embed_values, f)

        return {"classifier_file": self.name + ".ckpt"}

    @classmethod
    def load(cls,
             model_dir: Text = None,
             model_metadata: 'Metadata' = None,
             cached_component: Optional['EmbeddingIntentClassifier'] = None,
             **kwargs: Any
             ) -> 'EmbeddingIntentClassifier':

        meta = model_metadata.for_component(cls.name)

        if model_dir and meta.get("classifier_file"):
            file_name = meta.get("classifier_file")
            checkpoint = os.path.join(model_dir, file_name)
            graph = tf.Graph()
            with graph.as_default():
                sess = tf.Session()
                saver = tf.train.import_meta_graph(checkpoint + '.meta')

                saver.restore(sess, checkpoint)

                a_in = tf.get_collection('message_placeholder')[0]
                b_in = tf.get_collection('intent_placeholder')[0]

                sim_op = tf.get_collection('similarity_op')[0]

                all_intents_embed_in = tf.get_collection('all_intents_embed_in')[0]
                sim_all = tf.get_collection('sim_all')[0]

                word_embed = tf.get_collection('word_embed')[0]
                intent_embed = tf.get_collection('intent_embed')[0]

            with io.open(os.path.join(
                    model_dir,
                    cls.name + "_inv_intent_dict.pkl"), 'rb') as f:
                inv_intent_dict = pickle.load(f)
            with io.open(os.path.join(
                    model_dir,
                    cls.name + "_encoded_all_intents.pkl"), 'rb') as f:
                encoded_all_intents = pickle.load(f)
            with io.open(os.path.join(
                    model_dir,
                    cls.name + "_all_intents_embed_values.pkl"), 'rb') as f:
                all_intents_embed_values = pickle.load(f)

            return cls(
                component_config=meta,
                inv_intent_dict=inv_intent_dict,
                encoded_all_intents=encoded_all_intents,
                all_intents_embed_values=all_intents_embed_values,
                session=sess,
                graph=graph,
                message_placeholder=a_in,
                intent_placeholder=b_in,
                similarity_op=sim_op,
                all_intents_embed_in=all_intents_embed_in,
                sim_all=sim_all,
                word_embed=word_embed,
                intent_embed=intent_embed,
            )

        else:
            logger.warning("Failed to load nlu model. Maybe path {} "
                           "doesn't exist"
                           "".format(os.path.abspath(model_dir)))
            return cls(component_config=meta)


class ChronoBiasLayerNormBasicLSTMCell(tf.contrib.rnn.LayerNormBasicLSTMCell):
    """Custom LayerNormBasicLSTMCell that allows chrono initialization
        of gate biases.

        See super class for description.

        See https://arxiv.org/abs/1804.11188
        for details about chrono initialization
    """

    def __init__(self,
                 num_units,
                 forget_bias=1.0,
                 input_bias=0.0,
                 activation=tf.tanh,
                 layer_norm=True,
                 norm_gain=1.0,
                 norm_shift=0.0,
                 dropout_keep_prob=1.0,
                 dropout_prob_seed=None,
                 out_layer_size=None,
                 reuse=None):
        """Initializes the basic LSTM cell

        Additional args:
            input_bias: float, The bias added to input gates.
            out_layer_size: (optional) integer, The number of units in
                the optional additional output layer.
        """
        super(ChronoBiasLayerNormBasicLSTMCell, self).__init__(
            num_units,
            forget_bias=forget_bias,
            activation=activation,
            layer_norm=layer_norm,
            norm_gain=norm_gain,
            norm_shift=norm_shift,
            dropout_keep_prob=dropout_keep_prob,
            dropout_prob_seed=dropout_prob_seed,
            reuse=reuse
        )
        self._input_bias = input_bias
        self._out_layer_size = out_layer_size

    @property
    def output_size(self):
        return self._out_layer_size or self._num_units

    @property
    def state_size(self):
        return tf.contrib.rnn.LSTMStateTuple(self._num_units,
                                             self.output_size)

    @staticmethod
    def _dense_layer(args, layer_size):
        """Optional out projection layer"""
        proj_size = args.get_shape()[-1]
        dtype = args.dtype
        weights = tf.get_variable("kernel",
                                  [proj_size, layer_size],
                                  dtype=dtype)
        bias = tf.get_variable("bias",
                               [layer_size],
                               dtype=dtype)
        out = tf.nn.bias_add(tf.matmul(args, weights), bias)
        return out

    def call(self, inputs, state):
        """LSTM cell with layer normalization and recurrent dropout."""
        c, h = state
        args = tf.concat([inputs, h], 1)
        concat = self._linear(args)
        dtype = args.dtype

        i, j, f, o = tf.split(value=concat, num_or_size_splits=4, axis=1)
        if self._layer_norm:
            i = self._norm(i, "input", dtype=dtype)
            j = self._norm(j, "transform", dtype=dtype)
            f = self._norm(f, "forget", dtype=dtype)
            o = self._norm(o, "output", dtype=dtype)

        g = self._activation(j)
        if (not isinstance(self._keep_prob, float)) or self._keep_prob < 1:
            g = tf.nn.dropout(g, self._keep_prob, seed=self._seed)

        new_c = (c * tf.sigmoid(f + self._forget_bias) +
                 g * tf.sigmoid(i + self._input_bias))  # added input_bias

        # do not do layer normalization on the new c,
        # because there are no trainable weights
        # if self._layer_norm:
        #     new_c = self._norm(new_c, "state", dtype=dtype)

        new_h = self._activation(new_c) * tf.sigmoid(o)

        # added dropout to the hidden state h
        if (not isinstance(self._keep_prob, float)) or self._keep_prob < 1:
            new_h = tf.nn.dropout(new_h, self._keep_prob, seed=self._seed)

        # add postprocessing of the output
        if self._out_layer_size is not None:
            with tf.variable_scope('out_layer'):
                new_h = self._dense_layer(new_h, self._out_layer_size)

        new_state = tf.contrib.rnn.LSTMStateTuple(new_c, new_h)
        return new_h, new_state<|MERGE_RESOLUTION|>--- conflicted
+++ resolved
@@ -448,21 +448,10 @@
                                                   direction=direction,
                                                   name='rnn_encoder_{}'.format(name))
 
-<<<<<<< HEAD
-            def train_cell():
-                return cell(x, training=True)
-
-            def predict_cell():
-                return cell(x, training=False)
-
-            # x = tf.cond(is_training, train_cell, predict_cell)
-            x, _ = cell(x, training=True)
-=======
             x, _ = cell(x, training=True)
             # TODO prediction should be done according to guide:
             #  https://gist.github.com/melgor/41e7d9367410b71dfddc33db34cba85f
             #  https://github.com/tensorflow/tensorflow/blob/r1.12/tensorflow/contrib/cudnn_rnn/python/layers/cudnn_rnn.py
->>>>>>> 4298c319
 
             x = tf.transpose(x, [1, 0, 2])
             x = tf.reduce_sum(x * last, 1)

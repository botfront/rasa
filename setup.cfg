--- conflicted
+++ resolved
@@ -9,11 +9,6 @@
     E251
     W504
 codestyle_exclude =
-<<<<<<< HEAD
-    docs/conf.py
-log_cli = 1
-log_cli_level = DEBUG
-=======
     docs/core/conf.py
     docs/nlu/conf.py
     rasa/core/policies/tf_utils.py
@@ -21,7 +16,9 @@
 filterwarnings =
     ignore::ResourceWarning:httpretty[.*]
     ignore::ResourceWarning:ruamel[.*]
->>>>>>> c567ede5
+
+log_cli = 1
+log_cli_level = DEBUG
 
 [metadata]
 description-file = README.md
